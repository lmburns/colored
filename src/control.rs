--- conflicted
+++ resolved
@@ -25,12 +25,6 @@
 /// println!("{}", "bright cyan".bright_cyan());	// will print correctly
 /// ```
 #[cfg(windows)]
-<<<<<<< HEAD
-pub fn set_virtual_terminal(use_virtual: bool) -> WinResult<()> {
-    let mut mode = console::get_output_mode()?;
-    mode.VirtualTerminalProcessing = use_virtual;
-    console::set_output_mode(mode)?;
-=======
 pub fn set_virtual_terminal(use_virtual: bool) -> Result<(), ()> {
     use winapi::{
         shared::minwindef::DWORD,
@@ -58,7 +52,6 @@
         };
     }
 
->>>>>>> 98667ba0
     Ok(())
 }
 
